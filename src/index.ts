--- conflicted
+++ resolved
@@ -5,11 +5,8 @@
 
 import installCommand from "@/commands/install";
 import doctorCommand from "@/commands/doctor";
-<<<<<<< HEAD
 import cloneCommand from "@/commands/clone";
 import testValidatorCommand from "@/commands/test-validator";
-=======
->>>>>>> 4d9d4782
 
 async function main() {
   try {
@@ -23,10 +20,6 @@
       .addCommand(testValidatorCommand());
 
     // set the default action to `help` (without an error)
-<<<<<<< HEAD
-    // set the default action to `help` (without an error)
-=======
->>>>>>> 4d9d4782
     if (process.argv.length === 2) {
       process.argv.push("--help");
     }
