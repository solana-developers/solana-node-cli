#!/usr/bin/env node

import { errorMessage } from "@/lib/cli";
import cliProgramRoot from "@/commands";

import installCommand from "@/commands/install";
<<<<<<< HEAD
import setupCommand from "@/commands/setup";
import cloneCommand from "@/commands/clone";
import testValidatorCommand from "@/commands/test-validator";
=======
import doctorCommand from "@/commands/doctor";
import { errorMessage } from "@/lib/cli";
import { Command } from "@commander-js/extra-typings";
import ora from "ora";
import { input } from "@inquirer/prompts";
>>>>>>> 62f013f6

async function main() {
  try {
    const program = cliProgramRoot();

    program
      .addCommand(installCommand())
      // note: enables a shorter command for installing
<<<<<<< HEAD
      .addCommand(setupCommand())
      .addCommand(cloneCommand())
      .addCommand(testValidatorCommand());
=======
      .addCommand(doctorCommand());
>>>>>>> 62f013f6

    // set the default action to `help` (without an error)
    if (process.argv.length === 2) {
      process.argv.push("--help");
    }

    await program.parseAsync();
  } catch (err) {
    errorMessage(err.toString());
  }
}

main();<|MERGE_RESOLUTION|>--- conflicted
+++ resolved
@@ -4,17 +4,9 @@
 import cliProgramRoot from "@/commands";
 
 import installCommand from "@/commands/install";
-<<<<<<< HEAD
-import setupCommand from "@/commands/setup";
+import doctorCommand from "@/commands/doctor";
 import cloneCommand from "@/commands/clone";
 import testValidatorCommand from "@/commands/test-validator";
-=======
-import doctorCommand from "@/commands/doctor";
-import { errorMessage } from "@/lib/cli";
-import { Command } from "@commander-js/extra-typings";
-import ora from "ora";
-import { input } from "@inquirer/prompts";
->>>>>>> 62f013f6
 
 async function main() {
   try {
@@ -23,13 +15,9 @@
     program
       .addCommand(installCommand())
       // note: enables a shorter command for installing
-<<<<<<< HEAD
-      .addCommand(setupCommand())
+      .addCommand(doctorCommand())
       .addCommand(cloneCommand())
       .addCommand(testValidatorCommand());
-=======
-      .addCommand(doctorCommand());
->>>>>>> 62f013f6
 
     // set the default action to `help` (without an error)
     if (process.argv.length === 2) {
